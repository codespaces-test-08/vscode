--- conflicted
+++ resolved
@@ -196,12 +196,8 @@
 						title: localize('issueReporter', "Issue Reporter"),
 						backgroundColor: data.styles.backgroundColor || DEFAULT_BACKGROUND_COLOR,
 						webPreferences: {
-<<<<<<< HEAD
-							preload: URI.parse(require.toUrl('vs/base/parts/sandbox/electron-browser/preload.js')).fsPath,
+							preload: getPathFromAmdModule(require, 'vs/base/parts/sandbox/electron-browser/preload.js'),
 							v8CacheOptions: this.environmentService.v8CacheOptions,
-=======
-							preload: getPathFromAmdModule(require, 'vs/base/parts/sandbox/electron-browser/preload.js'),
->>>>>>> dd6bd3ae
 							enableWebSQL: false,
 							enableRemoteModule: false,
 							spellcheck: false,
@@ -267,12 +263,8 @@
 						backgroundColor: data.styles.backgroundColor,
 						title: localize('processExplorer', "Process Explorer"),
 						webPreferences: {
-<<<<<<< HEAD
-							preload: URI.parse(require.toUrl('vs/base/parts/sandbox/electron-browser/preload.js')).fsPath,
+							preload: getPathFromAmdModule(require, 'vs/base/parts/sandbox/electron-browser/preload.js'),
 							v8CacheOptions: this.environmentService.v8CacheOptions,
-=======
-							preload: getPathFromAmdModule(require, 'vs/base/parts/sandbox/electron-browser/preload.js'),
->>>>>>> dd6bd3ae
 							enableWebSQL: false,
 							enableRemoteModule: false,
 							spellcheck: false,
